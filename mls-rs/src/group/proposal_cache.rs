--- conflicted
+++ resolved
@@ -54,8 +54,6 @@
     protocol_version: ProtocolVersion,
     group_id: Vec<u8>,
     pub(crate) proposals: crate::map::SmallMap<ProposalRef, CachedProposal>,
-<<<<<<< HEAD
-=======
     pub(crate) own_proposals: crate::map::SmallMap<MessageHash, ProposalMessageDescription>,
 }
 
@@ -66,7 +64,6 @@
             && self.group_id == other.group_id
             && self.proposals == other.proposals
     }
->>>>>>> 834f4b46
 }
 
 #[cfg(feature = "by_ref_proposal")]
@@ -98,10 +95,7 @@
         protocol_version: ProtocolVersion,
         group_id: Vec<u8>,
         proposals: crate::map::SmallMap<ProposalRef, CachedProposal>,
-<<<<<<< HEAD
-=======
         own_proposals: crate::map::SmallMap<MessageHash, ProposalMessageDescription>,
->>>>>>> 834f4b46
     ) -> Self {
         Self {
             protocol_version,
