// Copyright Amazon.com, Inc. or its affiliates. All Rights Reserved.
// Copyright by contributors to this project.
// SPDX-License-Identifier: (Apache-2.0 OR MIT)

use crate::{
    client::MlsError,
    client_config::ClientConfig,
    group::{
        cipher_suite_provider, epoch::EpochSecrets, key_schedule::KeySchedule,
        state_repo::GroupStateRepository, CommitGeneration, ConfirmationTag, Group, GroupContext,
        GroupState, InterimTranscriptHash, ReInitProposal, TreeKemPublic,
    },
    tree_kem::TreeKemPrivate,
};

#[cfg(feature = "by_ref_proposal")]
<<<<<<< HEAD
use crate::{crypto::HpkePublicKey, group::ProposalRef};
=======
use crate::{
    crypto::{HpkePublicKey, HpkeSecretKey},
    group::{
        message_hash::MessageHash,
        proposal_cache::{CachedProposal, ProposalCache},
        ProposalMessageDescription, ProposalRef,
    },
    map::SmallMap,
};
>>>>>>> 834f4b46

use mls_rs_codec::{MlsDecode, MlsEncode, MlsSize};
use mls_rs_core::crypto::SignatureSecretKey;
#[cfg(feature = "tree_index")]
use mls_rs_core::identity::IdentityProvider;

<<<<<<< HEAD
#[cfg(all(feature = "std", feature = "by_ref_proposal"))]
use std::collections::HashMap;

#[cfg(all(feature = "by_ref_proposal", not(feature = "std")))]
use alloc::vec::Vec;

use super::{
    cipher_suite_provider, epoch::EpochSecrets, state_repo::GroupStateRepository, PendingUpdate,
};

=======
>>>>>>> 834f4b46
#[derive(Debug, PartialEq, Clone, MlsEncode, MlsDecode, MlsSize)]
#[cfg_attr(feature = "serde", derive(serde::Serialize, serde::Deserialize))]
pub(crate) struct Snapshot {
    version: u16,
    pub(crate) state: RawGroupState,
    private_tree: TreeKemPrivate,
    epoch_secrets: EpochSecrets,
    key_schedule: KeySchedule,
<<<<<<< HEAD
    #[cfg(all(feature = "std", feature = "by_ref_proposal"))]
    pending_updates: HashMap<HpkePublicKey, PendingUpdate>,
    #[cfg(all(not(feature = "std"), feature = "by_ref_proposal"))]
    pending_updates: Vec<(HpkePublicKey, PendingUpdate)>,
=======
    #[cfg(feature = "by_ref_proposal")]
    pending_updates: SmallMap<HpkePublicKey, (HpkeSecretKey, Option<SignatureSecretKey>)>,
>>>>>>> 834f4b46
    pending_commit: Option<CommitGeneration>,
    signer: SignatureSecretKey,
}

#[derive(Debug, MlsEncode, MlsDecode, MlsSize, PartialEq, Clone)]
#[cfg_attr(feature = "serde", derive(serde::Serialize, serde::Deserialize))]
pub(crate) struct RawGroupState {
    pub(crate) context: GroupContext,
    #[cfg(feature = "by_ref_proposal")]
    pub(crate) proposals: SmallMap<ProposalRef, CachedProposal>,
    #[cfg(feature = "by_ref_proposal")]
    pub(crate) own_proposals: SmallMap<MessageHash, ProposalMessageDescription>,
    pub(crate) public_tree: TreeKemPublic,
    pub(crate) interim_transcript_hash: InterimTranscriptHash,
    pub(crate) pending_reinit: Option<ReInitProposal>,
    pub(crate) confirmation_tag: ConfirmationTag,
}

impl RawGroupState {
    pub(crate) fn export(state: &GroupState) -> Self {
        #[cfg(feature = "tree_index")]
        let public_tree = state.public_tree.clone();

        #[cfg(not(feature = "tree_index"))]
        let public_tree = {
            let mut tree = TreeKemPublic::new();
            tree.nodes = state.public_tree.nodes.clone();
            tree
        };

        Self {
            context: state.context.clone(),
            #[cfg(feature = "by_ref_proposal")]
            proposals: state.proposals.proposals.clone(),
            #[cfg(feature = "by_ref_proposal")]
            own_proposals: state.proposals.own_proposals.clone(),
            public_tree,
            interim_transcript_hash: state.interim_transcript_hash.clone(),
            pending_reinit: state.pending_reinit.clone(),
            confirmation_tag: state.confirmation_tag.clone(),
        }
    }

    #[cfg(feature = "tree_index")]
    #[cfg_attr(not(mls_build_async), maybe_async::must_be_sync)]
    pub(crate) async fn import<C>(self, identity_provider: &C) -> Result<GroupState, MlsError>
    where
        C: IdentityProvider,
    {
        let context = self.context;

        #[cfg(feature = "by_ref_proposal")]
        let proposals = ProposalCache::import(
            context.protocol_version,
            context.group_id.clone(),
            self.proposals,
            self.own_proposals.clone(),
        );

        let mut public_tree = self.public_tree;

        public_tree
            .initialize_index_if_necessary(identity_provider, &context.extensions)
            .await?;

        Ok(GroupState {
            #[cfg(feature = "by_ref_proposal")]
            proposals,
            context,
            public_tree,
            interim_transcript_hash: self.interim_transcript_hash,
            pending_reinit: self.pending_reinit,
            confirmation_tag: self.confirmation_tag,
        })
    }

    #[cfg(not(feature = "tree_index"))]
    #[cfg_attr(not(mls_build_async), maybe_async::must_be_sync)]
    pub(crate) async fn import(self) -> Result<GroupState, MlsError> {
        let context = self.context;

        #[cfg(feature = "by_ref_proposal")]
        let proposals = ProposalCache::import(
            context.protocol_version,
            context.group_id.clone(),
            self.proposals,
            self.own_proposals.clone(),
        );

        Ok(GroupState {
            #[cfg(feature = "by_ref_proposal")]
            proposals,
            context,
            public_tree: self.public_tree,
            interim_transcript_hash: self.interim_transcript_hash,
            pending_reinit: self.pending_reinit,
            confirmation_tag: self.confirmation_tag,
        })
    }
}

impl<C> Group<C>
where
    C: ClientConfig + Clone,
{
    /// Write the current state of the group to the
    /// [`GroupStorageProvider`](crate::GroupStateStorage)
    /// that is currently in use by the group.
    #[cfg_attr(not(mls_build_async), maybe_async::must_be_sync)]
    pub async fn write_to_storage(&mut self) -> Result<(), MlsError> {
        self.state_repo.write_to_storage(self.snapshot()).await
    }

    pub(crate) fn snapshot(&self) -> Snapshot {
        Snapshot {
            state: RawGroupState::export(&self.state),
            private_tree: self.private_tree.clone(),
            key_schedule: self.key_schedule.clone(),
            #[cfg(feature = "by_ref_proposal")]
            pending_updates: self.pending_updates.clone(),
            pending_commit: self.pending_commit.clone(),
            epoch_secrets: self.epoch_secrets.clone(),
            version: 1,
            signer: self.signer.clone(),
        }
    }

    #[cfg_attr(not(mls_build_async), maybe_async::must_be_sync)]
    pub(crate) async fn from_snapshot(config: C, snapshot: Snapshot) -> Result<Self, MlsError> {
        let cipher_suite_provider = cipher_suite_provider(
            config.crypto_provider(),
            snapshot.state.context.cipher_suite,
        )?;

        #[cfg(feature = "tree_index")]
        let identity_provider = config.identity_provider();

        let state_repo = GroupStateRepository::new(
            #[cfg(feature = "prior_epoch")]
            snapshot.state.context.group_id.clone(),
            config.group_state_storage(),
            config.key_package_repo(),
            None,
        )?;

        Ok(Group {
            config,
            state: snapshot
                .state
                .import(
                    #[cfg(feature = "tree_index")]
                    &identity_provider,
                )
                .await?,
            private_tree: snapshot.private_tree,
            key_schedule: snapshot.key_schedule,
            #[cfg(feature = "by_ref_proposal")]
            pending_updates: snapshot.pending_updates,
            pending_commit: snapshot.pending_commit,
            #[cfg(test)]
            commit_modifiers: Default::default(),
            epoch_secrets: snapshot.epoch_secrets,
            state_repo,
            cipher_suite_provider,
            #[cfg(feature = "psk")]
            previous_psk: None,
            signer: snapshot.signer,
        })
    }
}

#[cfg(test)]
pub(crate) mod test_utils {
    use alloc::vec;

    use crate::{
        cipher_suite::CipherSuite,
        crypto::test_utils::test_cipher_suite_provider,
        group::{
            confirmation_tag::ConfirmationTag, epoch::test_utils::get_test_epoch_secrets,
            key_schedule::test_utils::get_test_key_schedule, test_utils::get_test_group_context,
            transcript_hash::InterimTranscriptHash,
        },
        tree_kem::{node::LeafIndex, TreeKemPrivate},
    };

    use super::{RawGroupState, Snapshot};

    #[cfg_attr(not(mls_build_async), maybe_async::must_be_sync)]
    pub(crate) async fn get_test_snapshot(cipher_suite: CipherSuite, epoch_id: u64) -> Snapshot {
        Snapshot {
            state: RawGroupState {
                context: get_test_group_context(epoch_id, cipher_suite).await,
                #[cfg(feature = "by_ref_proposal")]
                proposals: Default::default(),
                #[cfg(feature = "by_ref_proposal")]
                own_proposals: Default::default(),
                public_tree: Default::default(),
                interim_transcript_hash: InterimTranscriptHash::from(vec![]),
                pending_reinit: None,
                confirmation_tag: ConfirmationTag::empty(&test_cipher_suite_provider(cipher_suite))
                    .await,
            },
            private_tree: TreeKemPrivate::new(LeafIndex(0)),
            epoch_secrets: get_test_epoch_secrets(cipher_suite),
            key_schedule: get_test_key_schedule(cipher_suite),
            #[cfg(feature = "by_ref_proposal")]
            pending_updates: Default::default(),
            pending_commit: None,
            version: 1,
            signer: vec![].into(),
        }
    }
}

#[cfg(test)]
mod tests {
    use alloc::vec;

    use crate::{
        client::test_utils::{TEST_CIPHER_SUITE, TEST_PROTOCOL_VERSION},
        group::{
            test_utils::{test_group, TestGroup},
            Group,
        },
    };

    #[cfg_attr(not(mls_build_async), maybe_async::must_be_sync)]
    async fn snapshot_restore(group: TestGroup) {
        let snapshot = group.group.snapshot();

        let group_restored = Group::from_snapshot(group.group.config.clone(), snapshot)
            .await
            .unwrap();

        assert!(Group::equal_group_state(&group.group, &group_restored));

        #[cfg(feature = "tree_index")]
        assert!(group_restored
            .state
            .public_tree
            .equal_internals(&group.group.state.public_tree))
    }

    #[maybe_async::test(not(mls_build_async), async(mls_build_async, crate::futures_test))]
    async fn snapshot_with_pending_commit_can_be_serialized_to_json() {
        let mut group = test_group(TEST_PROTOCOL_VERSION, TEST_CIPHER_SUITE).await;
        group.group.commit(vec![]).await.unwrap();

        snapshot_restore(group).await
    }

    #[cfg(feature = "by_ref_proposal")]
    #[maybe_async::test(not(mls_build_async), async(mls_build_async, crate::futures_test))]
    async fn snapshot_with_pending_updates_can_be_serialized_to_json() {
        let mut group = test_group(TEST_PROTOCOL_VERSION, TEST_CIPHER_SUITE).await;

        // Creating the update proposal will add it to pending updates
        let update_proposal = group.update_proposal().await;

        // This will insert the proposal into the internal proposal cache
        let _ = group.group.proposal_message(update_proposal, vec![]).await;

        snapshot_restore(group).await
    }

    #[maybe_async::test(not(mls_build_async), async(mls_build_async, crate::futures_test))]
    async fn snapshot_can_be_serialized_to_json_with_internals() {
        let group = test_group(TEST_PROTOCOL_VERSION, TEST_CIPHER_SUITE).await;

        snapshot_restore(group).await
    }

    #[cfg(feature = "serde")]
    #[maybe_async::test(not(mls_build_async), async(mls_build_async, crate::futures_test))]
    async fn serde() {
        let snapshot = super::test_utils::get_test_snapshot(TEST_CIPHER_SUITE, 5).await;
        let json = serde_json::to_string_pretty(&snapshot).unwrap();
        let recovered = serde_json::from_str(&json).unwrap();
        assert_eq!(snapshot, recovered);
    }
}<|MERGE_RESOLUTION|>--- conflicted
+++ resolved
@@ -8,17 +8,14 @@
     group::{
         cipher_suite_provider, epoch::EpochSecrets, key_schedule::KeySchedule,
         state_repo::GroupStateRepository, CommitGeneration, ConfirmationTag, Group, GroupContext,
-        GroupState, InterimTranscriptHash, ReInitProposal, TreeKemPublic,
+        GroupState, InterimTranscriptHash, PendingUpdate, ReInitProposal, TreeKemPublic,
     },
     tree_kem::TreeKemPrivate,
 };
 
 #[cfg(feature = "by_ref_proposal")]
-<<<<<<< HEAD
-use crate::{crypto::HpkePublicKey, group::ProposalRef};
-=======
 use crate::{
-    crypto::{HpkePublicKey, HpkeSecretKey},
+    crypto::HpkePublicKey,
     group::{
         message_hash::MessageHash,
         proposal_cache::{CachedProposal, ProposalCache},
@@ -26,26 +23,12 @@
     },
     map::SmallMap,
 };
->>>>>>> 834f4b46
 
 use mls_rs_codec::{MlsDecode, MlsEncode, MlsSize};
 use mls_rs_core::crypto::SignatureSecretKey;
 #[cfg(feature = "tree_index")]
 use mls_rs_core::identity::IdentityProvider;
 
-<<<<<<< HEAD
-#[cfg(all(feature = "std", feature = "by_ref_proposal"))]
-use std::collections::HashMap;
-
-#[cfg(all(feature = "by_ref_proposal", not(feature = "std")))]
-use alloc::vec::Vec;
-
-use super::{
-    cipher_suite_provider, epoch::EpochSecrets, state_repo::GroupStateRepository, PendingUpdate,
-};
-
-=======
->>>>>>> 834f4b46
 #[derive(Debug, PartialEq, Clone, MlsEncode, MlsDecode, MlsSize)]
 #[cfg_attr(feature = "serde", derive(serde::Serialize, serde::Deserialize))]
 pub(crate) struct Snapshot {
@@ -54,15 +37,8 @@
     private_tree: TreeKemPrivate,
     epoch_secrets: EpochSecrets,
     key_schedule: KeySchedule,
-<<<<<<< HEAD
-    #[cfg(all(feature = "std", feature = "by_ref_proposal"))]
-    pending_updates: HashMap<HpkePublicKey, PendingUpdate>,
-    #[cfg(all(not(feature = "std"), feature = "by_ref_proposal"))]
-    pending_updates: Vec<(HpkePublicKey, PendingUpdate)>,
-=======
-    #[cfg(feature = "by_ref_proposal")]
-    pending_updates: SmallMap<HpkePublicKey, (HpkeSecretKey, Option<SignatureSecretKey>)>,
->>>>>>> 834f4b46
+    #[cfg(any(feature = "by_ref_proposal", feature = "replace_proposal"))]
+    pending_updates: SmallMap<HpkePublicKey, PendingUpdate>,
     pending_commit: Option<CommitGeneration>,
     signer: SignatureSecretKey,
 }
