[package]
name = "mls-rs-crypto-awslc"
version = "0.11.4"
edition = "2021"
description = "AWS-LC based CryptoProvider for mls-rs"
homepage = "https://github.com/awslabs/mls-rs"
repository = "https://github.com/awslabs/mls-rs"
keywords = ["mls", "mls-rs", "aws-lc"]
license = "Apache-2.0 OR MIT"

[dependencies]
<<<<<<< HEAD
aws-lc-rs = "1.7.0"
aws-lc-sys = { version = "0.17.0" }
mls-rs-core = { path = "../mls-rs-core", version = "=0.18.0" }
=======
aws-lc-rs = "=1.7.3"
aws-lc-sys = { version = "0.18.0" }
mls-rs-core = { path = "../mls-rs-core", version = "0.18.0" }
>>>>>>> 834f4b46
mls-rs-crypto-hpke = { path = "../mls-rs-crypto-hpke", version = "0.9.0" }
mls-rs-crypto-traits = { path = "../mls-rs-crypto-traits", version = "0.10.0" }
mls-rs-identity-x509 = { path = "../mls-rs-identity-x509", version = "0.11.0" }
thiserror = "1.0.40"
zeroize = { version = "1", features = ["zeroize_derive"] }
maybe-async = "0.2.10"

[dev-dependencies]
assert_matches = "1.5.0"
mls-rs-core = { path = "../mls-rs-core", version = "0.18.0", features = ["test_suite"] }
mls-rs-crypto-hpke = { path = "../mls-rs-crypto-hpke", version = "0.9.0", features = ["test_utils"] }
futures-test = "0.3.25"

[target.'cfg(mls_build_async)'.dependencies]
async-trait = "0.1.74"<|MERGE_RESOLUTION|>--- conflicted
+++ resolved
@@ -9,15 +9,9 @@
 license = "Apache-2.0 OR MIT"
 
 [dependencies]
-<<<<<<< HEAD
-aws-lc-rs = "1.7.0"
-aws-lc-sys = { version = "0.17.0" }
-mls-rs-core = { path = "../mls-rs-core", version = "=0.18.0" }
-=======
 aws-lc-rs = "=1.7.3"
 aws-lc-sys = { version = "0.18.0" }
 mls-rs-core = { path = "../mls-rs-core", version = "0.18.0" }
->>>>>>> 834f4b46
 mls-rs-crypto-hpke = { path = "../mls-rs-crypto-hpke", version = "0.9.0" }
 mls-rs-crypto-traits = { path = "../mls-rs-crypto-traits", version = "0.10.0" }
 mls-rs-identity-x509 = { path = "../mls-rs-identity-x509", version = "0.11.0" }
